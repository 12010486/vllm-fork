--- conflicted
+++ resolved
@@ -17,60 +17,6 @@
         # Required for spec decode.
         "use_v2_block_manager": True
     }])
-<<<<<<< HEAD
-@pytest.mark.parametrize(
-    "per_test_common_llm_kwargs",
-    [
-        {
-            # Expect failure as spec decode not supported by
-            # Ray backend.
-            "worker_use_ray": True,
-        },
-    ])
-@pytest.mark.parametrize("test_llm_kwargs", [{}])
-@pytest.mark.parametrize("seed", [1])
-def test_spec_decode_xfail_ray(test_llm_generator):
-    """Verify that speculative decoding with Ray fails.
-    """
-    output_len = 128
-    temperature = 0.0
-
-    prompts = [
-        "Hello, my name is",
-    ]
-
-    sampling_params = SamplingParams(
-        max_tokens=output_len,
-        ignore_eos=True,
-        temperature=temperature,
-    )
-
-    try:
-        with pytest.raises(
-                AssertionError,
-                match="Speculative decoding not yet supported for "):
-            get_output_from_llm_generator(test_llm_generator, prompts,
-                                          sampling_params)
-    finally:
-        # we need to free up ray resource,
-        # so that latter test could use the gpu we allocated here
-        import ray
-        ray.shutdown()
-
-
-@pytest.mark.skipif(is_hpu(), reason="Skipping test on HPU")
-@pytest.mark.parametrize(
-    "common_llm_kwargs",
-    [{
-        "model": "JackFram/llama-68m",
-        "speculative_model": "JackFram/llama-68m",
-        "num_speculative_tokens": 5,
-
-        # Required for spec decode.
-        "use_v2_block_manager": True
-    }])
-=======
->>>>>>> db5ec52a
 @pytest.mark.parametrize("per_test_common_llm_kwargs", [
     {
         "enable_chunked_prefill": True,
