"""Tests for rejection sampling."""
from typing import List, Tuple

import pytest
import torch
import torch.nn.functional as F

from vllm.model_executor.layers.rejection_sampler import RejectionSampler
from vllm.model_executor.utils import set_random_seed
from vllm.utils import is_hpu

if is_hpu():
    DEVICES = ["hpu"]
else:
    DEVICES = [
        f"cuda:{i}" for i in range(1 if torch.cuda.device_count() == 1 else 2)
    ]


def mock_causal_accepted_tensor(
        k: int, last_accepted_indices: torch.Tensor) -> torch.Tensor:
    """Generate an "accepted" tensor which should yield causally-accepted tokens
    up to last accepted indices.

    Tokens after last_accepted_indices+1 may also be accepted, although they
    will not be causally accepted.
    """
    batch_size = last_accepted_indices.shape[0]

    accepted = (torch.arange(k).expand(batch_size, k) <=
                last_accepted_indices.unsqueeze(-1).broadcast_to(
                    batch_size, k)).to(device="cuda")

    # Sprinkle accepted values after the contiguous initial accepted values.
    # This replicates the behavior of rejection sampling, which may "accept"
    # a token that cannot be accepted because of causality.
    sprinkle_candidates = (
        torch.arange(k).expand(batch_size, k) >
        last_accepted_indices.unsqueeze(-1).broadcast_to(batch_size, k) + 1)
    sprinkle = torch.rand(batch_size, k, device="cuda") > 0.5
    accepted[sprinkle_candidates] = sprinkle[sprinkle_candidates]
    return accepted


@pytest.mark.skipif(is_hpu(), reason="Skipping test on HPU")
@pytest.mark.parametrize("seed", list(range(10)))
@pytest.mark.parametrize(
    "which_tokens_accepted",
    ["all_tokens_accepted", "no_tokens_accepted", "some_tokens_accepted"])
<<<<<<< HEAD
@pytest.mark.parametrize("device", DEVICES)
=======
@pytest.mark.parametrize("disable_bonus_tokens", [True, False])
@pytest.mark.parametrize("device", CUDA_DEVICES)
>>>>>>> db5ec52a
@torch.inference_mode()
def test_correct_output_format(which_tokens_accepted: str,
                               disable_bonus_tokens: bool, seed: int,
                               device: str):
    """Verify the output has correct format given predetermined accepted matrix.
    """
    set_random_seed(seed)
    torch.set_default_device(device)

    batch_size = 10
    k = 5
    vocab_size = 3000

    if which_tokens_accepted == "all_tokens_accepted":
        accepted = mock_causal_accepted_tensor(
            k, -1 + k * torch.ones((batch_size, ), dtype=torch.long))
    elif which_tokens_accepted == "no_tokens_accepted":
        accepted = mock_causal_accepted_tensor(
            k, -torch.ones((batch_size, ), dtype=torch.long))
    elif which_tokens_accepted == "some_tokens_accepted":
        last_accepted_indices = torch.randint(low=-1,
                                              high=k,
                                              size=(batch_size, ))
        accepted = mock_causal_accepted_tensor(k, last_accepted_indices)
    else:
        raise AssertionError()

    recovered_token_ids = torch.randint(low=0,
                                        high=vocab_size,
                                        size=(batch_size, k),
                                        dtype=torch.int64)
    draft_token_ids = torch.randint(low=0,
                                    high=vocab_size,
                                    size=(batch_size, k),
                                    dtype=torch.int64)
    bonus_token_ids = torch.randint(low=0,
                                    high=vocab_size,
                                    size=(batch_size, 1),
                                    dtype=torch.int64)

    rejection_sampler = RejectionSampler(
        disable_bonus_tokens=disable_bonus_tokens)
    rejection_sampler.init_gpu_tensors(rank=0)
    output_token_ids = rejection_sampler._create_output(  # pylint: disable=protected-access
        accepted,
        recovered_token_ids,
        draft_token_ids,
        bonus_token_ids,
    )

    expected_bonus_token_ids = bonus_token_ids.clone()
    # If bonus tokens disabled. Verify they are set to -1.
    # See https://github.com/vllm-project/vllm/issues/4212
    if disable_bonus_tokens:
        expected_bonus_token_ids = expected_bonus_token_ids * 0 - 1

    if which_tokens_accepted == "all_tokens_accepted":
        # Expect all tokens to be equal to draft tokens.
        assert torch.equal(output_token_ids[:, :-1], draft_token_ids)

        # Expect all bonus tokens to be included.
        assert torch.equal(output_token_ids[:, -1:], expected_bonus_token_ids)
    elif which_tokens_accepted == "no_tokens_accepted":
        # Expect first token to be equal to recovered tokens.
        assert torch.equal(output_token_ids[:, 0], recovered_token_ids[:, 0])

        # Expect everything else to be -1.
        assert torch.equal(output_token_ids[:, 1:],
                           torch.ones_like(output_token_ids[:, 1:]) * -1)
    elif which_tokens_accepted == "some_tokens_accepted":
        recovered_plus_bonus = torch.cat(
            (recovered_token_ids, expected_bonus_token_ids), dim=-1)
        # Assert first rejected token is a recovered token or bonus token.
        assert torch.equal(
            recovered_plus_bonus[torch.arange(0, batch_size),
                                 last_accepted_indices + 1],
            output_token_ids[torch.arange(0, batch_size),
                             last_accepted_indices + 1])

        # Assert every subsequent token is -1.
        subsequent_mask = torch.arange(0, k + 1).expand(
            batch_size, k + 1) >= (last_accepted_indices + 2).unsqueeze(-1)
        assert torch.all(output_token_ids[subsequent_mask] == -1)


@pytest.mark.skipif(is_hpu(), reason="Skipping test on HPU")
@pytest.mark.parametrize("k", list(range(1, 6)))
@pytest.mark.parametrize("vocab_size", [30_000, 50_000])
@pytest.mark.parametrize("batch_size", list(range(1, 32)))
@pytest.mark.parametrize("device", DEVICES)
@torch.inference_mode()
def test_no_crash_with_varying_dims(k: int, vocab_size: int, batch_size: int,
                                    device: str):
    torch.set_default_device(device)
    rejection_sampler = RejectionSampler()
    rejection_sampler.init_gpu_tensors(rank=0)

    draft_probs = torch.rand(batch_size, k, vocab_size, dtype=torch.float32)
    target_probs = torch.rand(batch_size, k, vocab_size, dtype=torch.float32)
    bonus_token_ids = torch.randint(low=0,
                                    high=vocab_size,
                                    size=(batch_size, 1),
                                    dtype=torch.int64)
    draft_token_ids = torch.randint(low=0,
                                    high=vocab_size,
                                    size=(batch_size, k),
                                    dtype=torch.int64)

    rejection_sampler(target_probs, bonus_token_ids, draft_probs,
                      draft_token_ids)


@pytest.mark.skipif(is_hpu(), reason="Skipping test on HPU")
@pytest.mark.parametrize("above_or_below_vocab_range", ["above", "below"])
@pytest.mark.parametrize("which_token_ids",
                         ["bonus_token_ids", "draft_token_ids"])
@pytest.mark.parametrize("device", DEVICES)
@torch.inference_mode()
def test_raises_when_vocab_oob(above_or_below_vocab_range: str,
                               which_token_ids: str, device: str):
    k = 3
    batch_size = 5
    vocab_size = 30_000
    torch.set_default_device(device)

    rejection_sampler = RejectionSampler(strict_mode=True)
    rejection_sampler.init_gpu_tensors(rank=0)

    draft_probs = torch.rand(batch_size, k, vocab_size, dtype=torch.float32)
    target_probs = torch.rand(batch_size, k, vocab_size, dtype=torch.float32)
    bonus_token_ids = torch.randint(low=0,
                                    high=vocab_size,
                                    size=(batch_size, 1),
                                    dtype=torch.int64)
    draft_token_ids = torch.randint(low=0,
                                    high=vocab_size,
                                    size=(batch_size, k),
                                    dtype=torch.int64)

    oob_token_ids = None
    if which_token_ids == "bonus_token_ids":
        oob_token_ids = bonus_token_ids
    elif which_token_ids == "draft_token_ids":
        oob_token_ids = draft_token_ids
    else:
        raise AssertionError()

    if above_or_below_vocab_range == "above":
        rogue_token_id = vocab_size + 1
    elif above_or_below_vocab_range == "below":
        rogue_token_id = -1
    else:
        raise AssertionError()

    oob_token_ids[0][0] = rogue_token_id

    with pytest.raises(AssertionError):
        rejection_sampler(target_probs, bonus_token_ids, draft_probs,
                          draft_token_ids)


@pytest.mark.skipif(is_hpu(), reason="Skipping test on HPU")
@pytest.mark.parametrize("draft_and_target_probs_equal", [True, False])
@pytest.mark.parametrize("seed", list(range(5)))
@torch.inference_mode()
def test_rejection_sampling_approximates_target_distribution(
        seed: int, draft_and_target_probs_equal: bool):
    """Verify rejection sampling approximates target distribution,
    despite sampling from a potentially distinct draft distribution.

    This is done by first creating a random target probability
    distribution and a random draft probability distribution. We then
    sample token ids from the rejection sampler using these draft
    and target distributions. The samples are used to estimate
    the output probability distribution, which we expect to approximate
    the target distribution.

    A basic distance metric is used to determine similarity between
    distributions.

    We expect that as we increase the number of samples,
    the distance between the observed distribution and the target
    distribution decreases. To measure this, we compare the distance
    of the observed distribution against both the target distribution
    and a uniform random distribution. We expect the distance between
    the observed distribution and the target distribution to improve
    much more than the distance improvement between the observed
    distribution and the random distribution.

    When draft_and_target_probs_equal=True, the draft and target
    probabilities are exactly equal. Rejection sampling should
    still work without any NaNs or exceptions.
    """
    torch.set_default_device("cpu")
    set_random_seed(seed)

    helper = _CorrectnessTestHelper(
        vocab_size=10,
        rejection_sampler=RejectionSampler(),
    )

    draft_probs, target_probs, reference_probs = helper.generate_probs_for_test(
        draft_and_target_probs_equal)

    sample_sizes = [10, 100, 1_000, 10_000, 100_000]
    distance_wrt_reference: List[float] = []
    distance_wrt_target: List[float] = []

    for num_samples in sample_sizes:
        (reference_vs_rejsample_dist,
         target_vs_rejsample_dist) = helper.run_and_compare_distributions(
             draft_probs,
             target_probs,
             reference_probs,
             num_samples,
         )

        distance_wrt_reference.append(reference_vs_rejsample_dist)
        distance_wrt_target.append(target_vs_rejsample_dist)

        relative_change_in_distance_wrt_target = get_ratio_first_to_last(
            distance_wrt_target)
        relative_change_in_distance_wrt_reference = get_ratio_first_to_last(
            distance_wrt_reference)

        print(f"{num_samples=} {target_vs_rejsample_dist=:.05f} "
              f"{reference_vs_rejsample_dist=:.05f}")
        print(f"{num_samples=} {relative_change_in_distance_wrt_target=:.02f} "
              f"{relative_change_in_distance_wrt_reference=:.02f}")

    relative_change_in_distance_wrt_target = get_ratio_first_to_last(
        distance_wrt_target)
    relative_change_in_distance_wrt_reference = get_ratio_first_to_last(
        distance_wrt_reference)

    expected_improvement_multiplier = 20
    assert (relative_change_in_distance_wrt_target >
            relative_change_in_distance_wrt_reference *
            expected_improvement_multiplier)


def get_ratio_first_to_last(elements: List[float]) -> float:
    return elements[0] / elements[-1]


class _CorrectnessTestHelper:
    """Class that packages together logic required for the unit-level
    rejection sampling correctness test.
    """

    def __init__(self, vocab_size: int, rejection_sampler: RejectionSampler):
        self.rejection_sampler = rejection_sampler
        self.vocab_size = vocab_size
        self.vocab_range = (0, vocab_size)

        self.rejection_sampler.init_gpu_tensors(rank=0)

        # Keep test simple, use k=1
        self.k = 1

        # Bonus tokens not used, but rejection sampler requires
        # correct shape.
        self.num_bonus_tokens = 1

    def generate_probs_for_test(
        self, draft_and_target_probs_equal: bool
    ) -> Tuple[torch.Tensor, torch.Tensor, torch.Tensor]:
        draft_probs, target_probs = [
            F.softmax(
                torch.rand(self.vocab_size, dtype=torch.float32),
                dim=-1,
            ) for _ in range(2)
        ]

        num_reference_probs = 100
        reference_probs = F.softmax(
            torch.rand(num_reference_probs,
                       self.vocab_size,
                       dtype=torch.float32),
            dim=-1,
        )

        if draft_and_target_probs_equal:
            target_probs = draft_probs.clone()

        return draft_probs, target_probs, reference_probs

    def run_and_compare_distributions(self, draft_probs: torch.Tensor,
                                      target_probs: torch.Tensor,
                                      reference_probs: torch.Tensor,
                                      num_samples: int) -> Tuple[float, float]:
        # Sample using rejection sampling.
        rej_sample_probs = self._estimate_rejection_sampling_pdf(
            draft_probs, target_probs, num_samples)

        # Average distance from reference probs.
        reference_vs_rejsample_dist = torch.dist(
            reference_probs,
            rej_sample_probs).item() / reference_probs.shape[0]
        target_vs_rejsample_dist = torch.dist(target_probs,
                                              rej_sample_probs).item()

        return reference_vs_rejsample_dist, target_vs_rejsample_dist

    def _estimate_rejection_sampling_pdf(
        self,
        draft_probs: torch.Tensor,
        target_probs: torch.Tensor,
        num_samples: int,
    ) -> torch.Tensor:
        # Repeat draft probs num_samples times.
        draft_probs = draft_probs.reshape(1, self.k, self.vocab_size).repeat(
            num_samples, 1, 1)

        # Repeat target probs num_samples * k times.
        # Rejection sampler requires bonus token probs, but they aren't used.
        target_probs = target_probs.reshape(1, 1, self.vocab_size).repeat(
            num_samples, self.k, 1)

        # Randomly sample draft token ids from draft probs.
        draft_token_ids = torch.multinomial(draft_probs[:, 0, :],
                                            num_samples=1,
                                            replacement=True).reshape(
                                                num_samples, self.k)

        # Bonus tokens not used but required.
        bonus_token_ids = torch.zeros((1, self.num_bonus_tokens),
                                      dtype=torch.int64,
                                      device="cuda").repeat(num_samples, 1)

        # Get output tokens via rejection sampling.
        output_token_ids = self.rejection_sampler(target_probs.to("cuda"),
                                                  bonus_token_ids.to("cuda"),
                                                  draft_probs.to("cuda"),
                                                  draft_token_ids.to("cuda"))

        # Remove bonus tokens
        output_token_ids = output_token_ids[:, :-1].flatten()

        # Estimate probability density function
        hist = torch.histogram(output_token_ids.to(dtype=torch.float,
                                                   device="cpu"),
                               bins=self.vocab_size,
                               range=self.vocab_range,
                               density=True)

        return hist.hist<|MERGE_RESOLUTION|>--- conflicted
+++ resolved
@@ -47,12 +47,8 @@
 @pytest.mark.parametrize(
     "which_tokens_accepted",
     ["all_tokens_accepted", "no_tokens_accepted", "some_tokens_accepted"])
-<<<<<<< HEAD
-@pytest.mark.parametrize("device", DEVICES)
-=======
 @pytest.mark.parametrize("disable_bonus_tokens", [True, False])
 @pytest.mark.parametrize("device", CUDA_DEVICES)
->>>>>>> db5ec52a
 @torch.inference_mode()
 def test_correct_output_format(which_tokens_accepted: str,
                                disable_bonus_tokens: bool, seed: int,
