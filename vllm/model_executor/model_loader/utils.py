--- conflicted
+++ resolved
@@ -23,7 +23,7 @@
     architectures = getattr(model_config.hf_config, "architectures", [])
     # Special handling for quantized Mixtral.
     # FIXME(woosuk): This is a temporary hack.
-    mixtral_supported = ["fp8", "compressed-tensors"]
+    mixtral_supported = ["fp8", "compressed-tensors", "inc"]
     # for gptq_marlin, only run fused MoE for int4
     if model_config.quantization == "gptq_marlin":
         hf_quant_config = getattr(model_config.hf_config,
@@ -32,11 +32,7 @@
             mixtral_supported.append("gptq_marlin")
 
     if (model_config.quantization is not None
-<<<<<<< HEAD
             and model_config.quantization not in mixtral_supported
-=======
-            and model_config.quantization not in ["fp8", "inc"]
->>>>>>> bc39baa4
             and "MixtralForCausalLM" in architectures):
         architectures = ["QuantMixtralForCausalLM"]
 
