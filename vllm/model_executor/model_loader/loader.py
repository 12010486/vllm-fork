# ruff: noqa: SIM117
import collections
import copy
import fnmatch
import glob
import json
import math
import os
from abc import ABC, abstractmethod
from contextlib import contextmanager
from typing import Any, Dict, Generator, List, Optional, Tuple, Type

import gguf
import huggingface_hub
import numpy as np
import torch
from huggingface_hub import HfApi, hf_hub_download
from torch import nn
from transformers import AutoModelForCausalLM, PretrainedConfig
from transformers.utils import SAFE_WEIGHTS_INDEX_NAME

from vllm.config import (CacheConfig, DeviceConfig, LoadConfig, LoadFormat,
                         LoRAConfig, ModelConfig, MultiModalConfig,
                         ParallelConfig, SchedulerConfig)
from vllm.envs import VLLM_USE_MODELSCOPE
from vllm.logger import init_logger
from vllm.model_executor.layers.quantization.base_config import (
    QuantizationConfig)
from vllm.model_executor.model_loader.tensorizer import (
    TensorizerConfig, is_vllm_tensorized, load_with_tensorizer,
    serialize_vllm_model, tensorizer_weights_iterator)
from vllm.model_executor.model_loader.utils import (get_model_architecture,
                                                    set_default_torch_dtype)
from vllm.model_executor.model_loader.weight_utils import (
    download_safetensors_index_file_from_hf, download_weights_from_hf,
    filter_duplicate_safetensors_files, filter_files_not_needed_for_inference,
    get_gguf_extra_tensor_names, get_quant_config, gguf_quant_weights_iterator,
    initialize_dummy_weights, np_cache_weights_iterator, pt_weights_iterator,
    safetensors_weights_iterator)
from vllm.model_executor.models.interfaces import (has_inner_state,
                                                   supports_lora,
                                                   supports_multimodal)
from vllm.model_executor.utils import set_weight_attrs
from vllm.platforms import current_platform
<<<<<<< HEAD
from vllm.utils import is_hpu, is_tpu
=======
from vllm.utils import is_pin_memory_available


@contextmanager
def device_loading_context(module: torch.nn.Module,
                           target_device: torch.device):
    if target_device.type == "cpu":
        # If target is CPU, no need to move anything
        yield module
        return

    original_device_states: Dict[str, torch.device] = {}

    # Store original device states and move parameters to GPU if they're on CPU
    for name, p in module.named_parameters():
        if p.device.type == "cpu":
            original_device_states[name] = p.device
            p.data = p.data.to(target_device)
        # Parameters already on target device are not touched

    try:
        yield module

    finally:
        # Restore parameters to their original devices, ignoring new parameters
        pin_memory = is_pin_memory_available()
        for name, p in module.named_parameters():
            if name in original_device_states:
                original_device: torch.device = original_device_states[name]
                if original_device.type == "cpu":
                    # `torch.empty_like` does not support `pin_memory` argument
                    cpu_data = torch.empty_strided(size=p.data.size(),
                                                   stride=p.data.stride(),
                                                   dtype=p.data.dtype,
                                                   layout=p.data.layout,
                                                   device="cpu",
                                                   pin_memory=pin_memory)
                    cpu_data.copy_(p.data)
                    p.data = cpu_data
                else:
                    p.data = p.data.to(original_device)
        # New parameters or parameters already on target device are untouched

>>>>>>> da1a844e

logger = init_logger(__name__)


def _get_quantization_config(
        model_config: ModelConfig,
        load_config: LoadConfig) -> Optional[QuantizationConfig]:
    """Get the quantization config."""
    if model_config.quantization is not None:
        quant_config = get_quant_config(model_config, load_config)
<<<<<<< HEAD
        if not is_hpu():
=======
        if not current_platform.is_tpu():
>>>>>>> da1a844e
            capability = current_platform.get_device_capability()
            capability = capability[0] * 10 + capability[1]
            if capability < quant_config.get_min_capability():
                raise ValueError(
                    f"The quantization method {model_config.quantization} "
                    "is not supported for the current GPU. "
                    f"Minimum capability: {quant_config.get_min_capability()}. "
                    f"Current capability: {capability}.")
        supported_dtypes = quant_config.get_supported_act_dtypes()
        if model_config.dtype not in supported_dtypes:
            raise ValueError(
                f"{model_config.dtype} is not supported for quantization "
                f"method {model_config.quantization}. Supported dtypes: "
                f"{supported_dtypes}")
        return quant_config
    return None


def _get_model_initialization_kwargs(
        model_class: Type[nn.Module],
        lora_config: Optional[LoRAConfig],
        multimodal_config: Optional[MultiModalConfig],
        scheduler_config: Optional[SchedulerConfig] = None) -> Dict[str, Any]:
    """Get extra kwargs for model initialization."""
    extra_kwargs: Dict[str, Any] = {}

    if supports_lora(model_class):
        # lora_config=None is used to disable LoRA
        extra_kwargs["lora_config"] = lora_config
    elif lora_config:
        raise ValueError(
            f"Model {model_class.__name__} does not support LoRA, "
            "but LoRA is enabled. Support for this model may "
            "be added in the future. If this is important to you, "
            "please open an issue on github.")

    if supports_multimodal(model_class):
        assert multimodal_config is not None

        extra_kwargs["multimodal_config"] = multimodal_config

    if has_inner_state(model_class) and scheduler_config:
        extra_kwargs["scheduler_config"] = scheduler_config

    return extra_kwargs


def build_model(model_class: Type[nn.Module], hf_config: PretrainedConfig,
                cache_config: Optional[CacheConfig],
                quant_config: Optional[QuantizationConfig], *,
                lora_config: Optional[LoRAConfig],
                multimodal_config: Optional[MultiModalConfig],
                scheduler_config: Optional[SchedulerConfig]) -> nn.Module:
    extra_kwargs = _get_model_initialization_kwargs(model_class, lora_config,
                                                    multimodal_config,
                                                    scheduler_config)

    return model_class(config=hf_config,
                       cache_config=cache_config,
                       quant_config=quant_config,
                       **extra_kwargs)


def _initialize_model(
        model_config: ModelConfig,
        load_config: LoadConfig,
        lora_config: Optional[LoRAConfig],
        cache_config: CacheConfig,
        scheduler_config: Optional[SchedulerConfig] = None) -> nn.Module:
    """Initialize a model with the given configurations."""
    model_class, _ = get_model_architecture(model_config)

    return build_model(
        model_class,
        model_config.hf_config,
        cache_config=cache_config,
        quant_config=_get_quantization_config(model_config, load_config),
        lora_config=lora_config,
        multimodal_config=model_config.multimodal_config,
        scheduler_config=scheduler_config,
    )


class BaseModelLoader(ABC):
    """Base class for model loaders."""

    def __init__(self, load_config: LoadConfig):
        self.load_config = load_config

    @abstractmethod
    def download_model(self, model_config: ModelConfig) -> None:
        """Download a model so that it can be immediately loaded."""
        raise NotImplementedError

    @abstractmethod
    def load_model(self, *, model_config: ModelConfig,
                   device_config: DeviceConfig,
                   lora_config: Optional[LoRAConfig],
                   parallel_config: ParallelConfig,
                   scheduler_config: SchedulerConfig,
                   cache_config: CacheConfig) -> nn.Module:
        """Load a model with the given configurations."""
        raise NotImplementedError


class DefaultModelLoader(BaseModelLoader):
    """Model loader that can load different file types from disk."""

    def __init__(self, load_config: LoadConfig):
        super().__init__(load_config)
        if load_config.model_loader_extra_config:
            raise ValueError(f"Model loader extra config is not supported for "
                             f"load format {load_config.load_format}")

    def _maybe_download_from_modelscope(
            self, model: str, revision: Optional[str]) -> Optional[str]:
        """Download model from ModelScope hub if VLLM_USE_MODELSCOPE is True.

        Returns the path to the downloaded model, or None if the model is not
        downloaded from ModelScope."""
        if VLLM_USE_MODELSCOPE:
            # download model from ModelScope hub,
            # lazy import so that modelscope is not required for normal use.
            # pylint: disable=C.
            from modelscope.hub.snapshot_download import snapshot_download

            if not os.path.exists(model):
                model_path = snapshot_download(
                    model_id=model,
                    cache_dir=self.load_config.download_dir,
                    local_files_only=huggingface_hub.constants.HF_HUB_OFFLINE,
                    revision=revision,
                    ignore_file_pattern=self.load_config.ignore_patterns,
                )
            else:
                model_path = model
            return model_path
        return None

    def _prepare_weights(self, model_name_or_path: str,
                         revision: Optional[str],
                         fall_back_to_pt: bool) -> Tuple[str, List[str], bool]:
        """Prepare weights for the model.

        If the model is not local, it will be downloaded."""
        model_name_or_path = self._maybe_download_from_modelscope(
            model_name_or_path, revision) or model_name_or_path

        is_local = os.path.isdir(model_name_or_path)
        load_format = self.load_config.load_format
        use_safetensors = False
        index_file = SAFE_WEIGHTS_INDEX_NAME
        # Some quantized models use .pt files for storing the weights.
        if load_format == LoadFormat.AUTO:
            allow_patterns = ["*.safetensors", "*.bin"]
        elif load_format == LoadFormat.SAFETENSORS:
            use_safetensors = True
            allow_patterns = ["*.safetensors"]
        elif load_format == LoadFormat.MISTRAL:
            use_safetensors = True
            allow_patterns = ["consolidated*.safetensors"]
            index_file = "consolidated.safetensors.index.json"
        elif load_format == LoadFormat.PT:
            allow_patterns = ["*.pt"]
        elif load_format == LoadFormat.NPCACHE:
            allow_patterns = ["*.bin"]
        else:
            raise ValueError(f"Unknown load_format: {load_format}")

        if fall_back_to_pt:
            allow_patterns += ["*.pt"]

        if not is_local:
            hf_folder = download_weights_from_hf(
                model_name_or_path,
                self.load_config.download_dir,
                allow_patterns,
                revision,
                ignore_patterns=self.load_config.ignore_patterns,
            )
        else:
            hf_folder = model_name_or_path

        hf_weights_files: List[str] = []
        for pattern in allow_patterns:
            hf_weights_files += glob.glob(os.path.join(hf_folder, pattern))
            if len(hf_weights_files) > 0:
                if pattern == "*.safetensors":
                    use_safetensors = True
                break

        if use_safetensors:
            # For models like Mistral-7B-Instruct-v0.3
            # there are both sharded safetensors files and a consolidated
            # safetensors file. Using both breaks.
            # Here, we download the `model.safetensors.index.json` and filter
            # any files not found in the index.
            if not is_local:
                download_safetensors_index_file_from_hf(
                    model_name_or_path, index_file,
                    self.load_config.download_dir, revision)
            hf_weights_files = filter_duplicate_safetensors_files(
                hf_weights_files, hf_folder, index_file)
        else:
            hf_weights_files = filter_files_not_needed_for_inference(
                hf_weights_files)

        if len(hf_weights_files) == 0:
            raise RuntimeError(
                f"Cannot find any model weights with `{model_name_or_path}`")

        return hf_folder, hf_weights_files, use_safetensors

    def _get_weights_iterator(
        self, model_name_or_path: str, revision: Optional[str],
        fall_back_to_pt: bool
    ) -> Generator[Tuple[str, torch.Tensor], None, None]:
        """Get an iterator for the model weights based on the load format."""
        hf_folder, hf_weights_files, use_safetensors = self._prepare_weights(
            model_name_or_path, revision, fall_back_to_pt)
        if self.load_config.load_format == LoadFormat.NPCACHE:
            # Currently np_cache only support *.bin checkpoints
            assert use_safetensors is False
            weights_iterator = np_cache_weights_iterator(
                model_name_or_path, self.load_config.download_dir, hf_folder,
                hf_weights_files)
        elif use_safetensors:
            weights_iterator = safetensors_weights_iterator(hf_weights_files)
        else:
            weights_iterator = pt_weights_iterator(hf_weights_files)

        if current_platform.is_tpu():
            # In PyTorch XLA, we should call `xm.mark_step` frequently so that
            # not too many ops are accumulated in the XLA program.
            import torch_xla.core.xla_model as xm

            def _xla_weights_iterator(iterator: Generator):
                for weights in iterator:
                    yield weights
                    xm.mark_step()

            weights_iterator = _xla_weights_iterator(weights_iterator)
        return weights_iterator

    def download_model(self, model_config: ModelConfig) -> None:
        self._prepare_weights(model_config.model,
                              model_config.revision,
                              fall_back_to_pt=True)

    def load_model(self, *, model_config: ModelConfig,
                   device_config: DeviceConfig,
                   lora_config: Optional[LoRAConfig],
                   parallel_config: ParallelConfig,
                   scheduler_config: SchedulerConfig,
                   cache_config: CacheConfig) -> nn.Module:
        target_device = torch.device(device_config.device)
        with set_default_torch_dtype(model_config.dtype):
<<<<<<< HEAD
            with torch.device(self.load_config.device):
                model = _initialize_model(model_config, self.load_config,
                                          lora_config, multimodal_config,
                                          cache_config, scheduler_config)
            logger.info("Loading weights on %s ...", self.load_config.device)
=======
            with target_device:
                model = _initialize_model(model_config, self.load_config,
                                          lora_config, cache_config,
                                          scheduler_config)
>>>>>>> da1a844e
            model.load_weights(
                self._get_weights_iterator(model_config.model,
                                           model_config.revision,
                                           fall_back_to_pt=getattr(
                                               model,
                                               "fall_back_to_pt_during_load",
                                               True)), )

            for _, module in model.named_modules():
                quant_method = getattr(module, "quant_method", None)
                if quant_method is not None:
                    # When quant methods need to process weights after loading
                    # (for repacking, quantizing, etc), they expect parameters
                    # to be on the global target device. This scope is for the
                    # case where cpu offloading is used, where we will move the
                    # parameters onto device for processing and back off after.
                    with device_loading_context(module, target_device):
                        quant_method.process_weights_after_loading(module)
        return model.eval()


class DummyModelLoader(BaseModelLoader):
    """Model loader that will set model weights to random values."""

    def __init__(self, load_config: LoadConfig):
        super().__init__(load_config)
        if load_config.model_loader_extra_config:
            raise ValueError(f"Model loader extra config is not supported for "
                             f"load format {load_config.load_format}")

    def download_model(self, model_config: ModelConfig) -> None:
        pass  # Nothing to download

    def load_model(self, *, model_config: ModelConfig,
                   device_config: DeviceConfig,
                   lora_config: Optional[LoRAConfig],
                   parallel_config: ParallelConfig,
                   scheduler_config: SchedulerConfig,
                   cache_config: CacheConfig) -> nn.Module:
        with set_default_torch_dtype(model_config.dtype):
            with torch.device(device_config.device):
                model = _initialize_model(model_config, self.load_config,
                                          lora_config, cache_config,
                                          scheduler_config)
            # NOTE(woosuk): For accurate performance evaluation, we assign
            # random values to the weights.
            initialize_dummy_weights(model)
        return model.eval()


class TensorizerLoader(BaseModelLoader):
    """Model loader using CoreWeave's tensorizer library."""

    def __init__(self, load_config: LoadConfig):
        super().__init__(load_config)
        if isinstance(load_config.model_loader_extra_config, TensorizerConfig):
            self.tensorizer_config = load_config.model_loader_extra_config
        else:
            self.tensorizer_config = TensorizerConfig(
                **load_config.model_loader_extra_config)

    def _verify_config(self, model_config: ModelConfig,
                       parallel_config: ParallelConfig):
        self.tensorizer_config.verify_with_model_config(model_config)
        self.tensorizer_config.verify_with_parallel_config(parallel_config)

    def _get_weights_iterator(
            self) -> Generator[Tuple[str, torch.Tensor], None, None]:
        tensorizer_args = self.tensorizer_config._construct_tensorizer_args()
        return tensorizer_weights_iterator(tensorizer_args)

    def _load_model_serialized_cpu(
        self,
        model_config: ModelConfig,
        device_config: DeviceConfig,
        lora_config: Optional[LoRAConfig],
        cache_config: CacheConfig,
    ) -> nn.Module:
        """Load a serialized model with tensorizer to the CPU.

        This is only necessary when the model isn't vLLM-tensorized (see
        examples/tensorize_vllm_model.py) This should still be faster than
        default HuggingFace loading, but will be slower than loading a
        vLLM-tensorized model.
        """
        with set_default_torch_dtype(model_config.dtype):
            with torch.device(device_config.device):
                model = _initialize_model(model_config, self.load_config,
                                          lora_config, cache_config)

            model.load_weights(self._get_weights_iterator())
        return model.eval()

    def _load_model_serialized(
        self,
        model_config: ModelConfig,
        device_config: DeviceConfig,
        lora_config: Optional[LoRAConfig],
        cache_config: CacheConfig,
    ) -> nn.Module:
        """Load a serialized model with tensorizer.

        Expects a vLLM-tensorized model. See the
        examples/tensorize_vllm_model.py example script
        for serializing vLLM models."""
        with set_default_torch_dtype(model_config.dtype):
            with torch.device(device_config.device):
                model_class = get_model_architecture(model_config)[0]
                quant_config = _get_quantization_config(
                    model_config, self.load_config)
                extra_kwargs = _get_model_initialization_kwargs(
                    model_class, lora_config, model_config.multimodal_config)
                extra_kwargs["quant_config"] = quant_config
                extra_kwargs["cache_config"] = cache_config

                tensorizer_config = copy.copy(self.tensorizer_config)
                tensorizer_config.model_class = model_class
                tensorizer_config.hf_config = model_config.hf_config
                tensorizer_config.dtype = model_config.dtype

                model = load_with_tensorizer(tensorizer_config, **extra_kwargs)
        return model.eval()

    def download_model(self, model_config: ModelConfig) -> None:
        self.tensorizer_config.verify_with_model_config(model_config)

        with self.tensorizer_config.open_stream():
            pass

    def load_model(self, *, model_config: ModelConfig,
                   device_config: DeviceConfig,
                   lora_config: Optional[LoRAConfig],
                   parallel_config: ParallelConfig,
                   scheduler_config: SchedulerConfig,
                   cache_config: CacheConfig) -> nn.Module:
        self._verify_config(model_config, parallel_config)

        if parallel_config.tensor_parallel_size > 1:
            from vllm.distributed import get_tensor_model_parallel_rank
            self.tensorizer_config.tensorizer_uri = \
                self.tensorizer_config.tensorizer_uri \
                    % get_tensor_model_parallel_rank()

        if is_vllm_tensorized(self.tensorizer_config):
            return self._load_model_serialized(model_config, device_config,
                                               lora_config, cache_config)
        return self._load_model_serialized_cpu(model_config, device_config,
                                               lora_config, cache_config)

    @staticmethod
    def save_model(
        model: torch.nn.Module,
        tensorizer_config: TensorizerConfig,
    ) -> None:
        serialize_vllm_model(
            model=model,
            tensorizer_config=tensorizer_config,
        )


class ShardedStateLoader(BaseModelLoader):
    """
    Model loader that directly loads each worker's model state dict, which
    enables a fast load path for large tensor-parallel models where each worker
    only needs to read its own shard rather than the entire checkpoint. See
    `examples/save_sharded_state.py` for creating a sharded checkpoint.
    """

    DEFAULT_PATTERN = "model-rank-{rank}-part-{part}.safetensors"

    def __init__(self, load_config: LoadConfig):
        super().__init__(load_config)
        extra_config = ({} if load_config.model_loader_extra_config is None
                        else load_config.model_loader_extra_config.copy())
        self.pattern = extra_config.pop("pattern", self.DEFAULT_PATTERN)
        if extra_config:
            raise ValueError(f"Unexpected extra config keys for load format "
                             f"{load_config.load_format}: "
                             f"{load_config.model_loader_extra_config.keys()}")

    @staticmethod
    def _filter_subtensors(
            tensors: Dict[str, torch.Tensor]) -> Dict[str, torch.Tensor]:
        """
        Filter out all tensors that share the same memory or a subset of the
        memory of another tensor.
        """
        same_storage_groups: Dict[Any, List[Tuple[
            str, torch.Tensor]]] = collections.defaultdict(list)
        for key, tensor in tensors.items():
            if tensor.numel():
                ptr = tensor.untyped_storage().data_ptr()
                same_storage_groups[tensor.device, ptr].append((key, tensor))

        def get_end_ptr(tensor: torch.Tensor) -> int:
            return tensor.view(-1)[-1].data_ptr() + tensor.element_size()

        result: Dict[str, torch.Tensor] = {}
        for group in same_storage_groups.values():
            for k, t in group:
                a, b = t.data_ptr(), get_end_ptr(t)
                for k2, t2 in group:
                    if not t2.is_contiguous():
                        continue
                    a2, b2 = t2.data_ptr(), get_end_ptr(t2)
                    if a < a2 or b2 < b:
                        continue
                    if a2 < a or b < b2 or not t.is_contiguous():
                        break  # t2 covers strictly more memory than t.
                    if k2 < k:
                        # Same tensors, keep the one with the smaller key.
                        break
                else:
                    result[k] = t
        return result

    def _prepare_weights(self, model_name_or_path: str,
                         revision: Optional[str]):
        if os.path.isdir(model_name_or_path):
            return model_name_or_path
        else:
            allow_patterns = ["*.safetensors"]
            return download_weights_from_hf(
                model_name_or_path,
                self.load_config.download_dir,
                allow_patterns,
                revision,
                ignore_patterns=self.load_config.ignore_patterns,
            )

    def download_model(self, model_config: ModelConfig) -> None:
        self._prepare_weights(model_config.model, model_config.revision)

    def load_model(self, *, model_config: ModelConfig,
                   device_config: DeviceConfig,
                   lora_config: Optional[LoRAConfig],
                   parallel_config: ParallelConfig,
                   scheduler_config: SchedulerConfig,
                   cache_config: CacheConfig) -> nn.Module:
        from safetensors.torch import safe_open

        from vllm.distributed import get_tensor_model_parallel_rank

        local_model_path = self._prepare_weights(model_config.model,
                                                 model_config.revision)

        with set_default_torch_dtype(model_config.dtype):
            with torch.device(device_config.device):
                model = _initialize_model(model_config, self.load_config,
                                          lora_config, cache_config)
                for _, module in model.named_modules():
                    quant_method = getattr(module, "quant_method", None)
                    if quant_method is not None:
                        quant_method.process_weights_after_loading(module)
            rank = get_tensor_model_parallel_rank()
            pattern = os.path.join(
                local_model_path,
                self.pattern.format(rank=rank, part="*"),
            )
            filepaths = glob.glob(pattern)
            if not filepaths:
                # TODO: support un-sharded checkpoints too
                raise ValueError(
                    f"Could not find checkpoint files '{pattern}', only "
                    f"pre-sharded checkpoints are currently supported!")
            state_dict = self._filter_subtensors(model.state_dict())
            for path in filepaths:
                with safe_open(path, framework="pt") as f:
                    for key in f.keys():  # noqa: SIM118
                        tensor = f.get_tensor(key)
                        # If loading with LoRA enabled, additional padding may
                        # be added to certain parameters. We only load into a
                        # narrowed view of the parameter data.
                        param_data = state_dict[key].data
                        param_shape = state_dict[key].shape
                        for dim, size in enumerate(tensor.shape):
                            if size < param_shape[dim]:
                                param_data = param_data.narrow(dim, 0, size)
                        if tensor.shape != param_shape:
                            logger.warning(
                                "loading tensor of shape %s into "
                                "parameter '%s' of shape %s", tensor.shape,
                                key, param_shape)
                        param_data.copy_(tensor)
                        state_dict.pop(key)
            if state_dict:
                raise ValueError(
                    f"Missing keys {tuple(state_dict)} in loaded state!")
        return model.eval()

    @staticmethod
    def save_model(
        model: torch.nn.Module,
        path: str,
        pattern: Optional[str] = None,
        max_size: Optional[int] = None,
    ) -> None:
        from safetensors.torch import save_file

        from vllm.distributed import get_tensor_model_parallel_rank
        if pattern is None:
            pattern = ShardedStateLoader.DEFAULT_PATTERN
        rank = get_tensor_model_parallel_rank()
        part_idx = 0
        total_size = 0
        state_dict = ShardedStateLoader._filter_subtensors(model.state_dict())
        state_dict_part: Dict[str, torch.Tensor] = {}
        for key, tensor in state_dict.items():
            param_size = tensor.nelement() * tensor.element_size()
            if max_size is not None and total_size + param_size > max_size:
                filename = pattern.format(rank=rank, part=part_idx)
                save_file(
                    state_dict_part,
                    os.path.join(path, filename),
                )
                part_idx += 1
                total_size = 0
                state_dict_part = {}
            state_dict_part[key] = tensor
            total_size += param_size
        if len(state_dict_part) > 0:
            filename = pattern.format(rank=rank, part=part_idx)
            save_file(
                state_dict_part,
                os.path.join(path, filename),
            )


class BitsAndBytesModelLoader(BaseModelLoader):
    """Model loader to load model weights with BitAndBytes quantization."""

    default_target_modules = [
        "gate_proj", "down_proj", "up_proj", "q_proj", "k_proj", "v_proj",
        "o_proj"
    ]

    possible_config_file_names = ["adapter_config.json"]

    def __init__(self, load_config: LoadConfig):
        super().__init__(load_config)

        # we don't need to quantize the whole model, only the target modules
        # that are specified in the adapter config file. If the adapter config
        # file is not provided, we will quantize the default modules.
        if (not load_config.model_loader_extra_config
                or "qlora_adapter_name_or_path"
                not in load_config.model_loader_extra_config):
            self.target_modules = self.default_target_modules
            return

        qlora_adapter = load_config.model_loader_extra_config[
            "qlora_adapter_name_or_path"]

        config_file_path = self._get_config_file(qlora_adapter)

        with open(config_file_path, "r") as f:
            config = json.load(f)
            self.target_modules = config["target_modules"]

    def _get_config_file(self, qlora_adapter: str) -> str:
        is_local = os.path.isdir(qlora_adapter)
        config_file_path = None
        if is_local:
            for file in self.possible_config_file_names:
                config_file_path = os.path.join(qlora_adapter, file)
                if os.path.exists(config_file_path):
                    break
        else:
            hf_api = HfApi()
            repo_files = hf_api.list_repo_files(repo_id=qlora_adapter)
            for file in self.possible_config_file_names:
                if file in repo_files:
                    config_file_path = hf_hub_download(repo_id=qlora_adapter,
                                                       filename=file)
                    break

        if not config_file_path:
            raise ValueError(
                f"Cannot find adapter config file in {qlora_adapter}")

        return config_file_path

    def _get_weight_files(
            self,
            model_name_or_path: str,
            allowed_patterns: List[str],
            revision: Optional[str] = None) -> Tuple[List[str], str]:
        """Retrieve weight files. Download the files if necessary. 
        
        Return the weight files and the file pattern."""
        is_local = os.path.isdir(model_name_or_path)

        if is_local:
            for pattern in allowed_patterns:
                weight_files = glob.glob(
                    os.path.join(model_name_or_path, pattern))
                if weight_files:
                    return weight_files, pattern
        else:
            hf_api = HfApi()
            repo_files = hf_api.list_repo_files(repo_id=model_name_or_path)
            for pattern in allowed_patterns:
                matching_files = fnmatch.filter(repo_files, pattern)
                if matching_files:
                    hf_folder = download_weights_from_hf(
                        model_name_or_path,
                        self.load_config.download_dir,
                        [pattern],
                        revision,
                        ignore_patterns=self.load_config.ignore_patterns,
                    )
                    return glob.glob(os.path.join(hf_folder, pattern)), pattern

        raise RuntimeError(
            f"No model weights found in: `{model_name_or_path}`")

    def _prepare_weights(self, model_name_or_path: str,
                         revision: Optional[str]) -> Tuple[List[str], bool]:
        """Prepare weight files for the model."""

        allowed_patterns = ["*.safetensors", "*.bin", "*.pt"]

        hf_weights_files, matched_pattern = self._get_weight_files(
            model_name_or_path, allowed_patterns, revision)

        if matched_pattern != "*.safetensors":
            hf_weights_files = filter_files_not_needed_for_inference(
                hf_weights_files)

        if len(hf_weights_files) == 0:
            raise RuntimeError(
                f"Cannot find any model weights with `{model_name_or_path}`")

        return hf_weights_files, matched_pattern == "*.safetensors"

    def _hf_weight_iter(self, hf_weights_files, use_safetensors: bool):
        if use_safetensors:
            return safetensors_weights_iterator(hf_weights_files)
        else:
            return pt_weights_iterator(hf_weights_files)

    def _get_quantized_weights_iterator(
        self,
        model_name_or_path: str,
        revision: Optional[str],
        pre_quant: bool,
        load_8bit: bool,
    ) -> Tuple[Generator[Tuple[str, torch.Tensor], None, None], Dict[str,
                                                                     Any]]:
        """Get an iterator to the model weights with bitsandbytes quantization,
        as well as the quantization state dictionary."""

        # only load the bitsandbytes module when needed
        try:
            import bitsandbytes
            if bitsandbytes.__version__ < "0.42.0":
                raise ImportError("bitsandbytes version is wrong. Please "
                                  "install bitsandbytes>=0.42.0.")
        except ImportError as err:
            raise ImportError("Please install bitsandbytes>=0.42.0 via "
                              "`pip install bitsandbytes>=0.42.0` to use "
                              "bitsandbytes quantizer.") from err

        hf_weights_files, use_safetensors = self._prepare_weights(
            model_name_or_path, revision)

        quant_state_dict: Dict[str, Any] = {}

        if pre_quant:
            if load_8bit:
                return self._quantized_8bit_generator(
                    hf_weights_files, use_safetensors,
                    quant_state_dict), quant_state_dict
            else:
                return self._quantized_4bit_generator(
                    hf_weights_files, use_safetensors,
                    quant_state_dict), quant_state_dict

        return self._unquantized_generator(hf_weights_files, use_safetensors,
                                           quant_state_dict), quant_state_dict

    def _quantized_8bit_generator(self, hf_weights_files, use_safetensors,
                                  quant_state_dict) -> Generator:
        for weight_name, weight_tensor in self._hf_weight_iter(
                hf_weights_files, use_safetensors):
            if not weight_name.lower().endswith(".scb"):
                continue

            weight_key = weight_name.lower().replace(".scb", ".qweight")
            quant_state_dict[weight_key] = weight_tensor

        for weight_name, weight_tensor in self._hf_weight_iter(
                hf_weights_files, use_safetensors):

            if not weight_name.endswith(".weight"):
                continue

            qweight_name = weight_name.replace(".weight", ".qweight")
            if qweight_name in quant_state_dict:
                set_weight_attrs(weight_tensor, {"load_in_8bit": True})
                yield qweight_name, weight_tensor
            else:
                yield weight_name, weight_tensor

    def _quantized_4bit_generator(self, hf_weights_files, use_safetensors,
                                  quant_state_dict) -> Generator:
        from bitsandbytes.functional import QuantState

        # First iterate over all quant state weights
        weight_iterator = self._hf_weight_iter(hf_weights_files,
                                               use_safetensors)
        temp_state_dict = {}
        for weight_name, weight_tensor in weight_iterator:
            if weight_name.endswith(".weight"):
                continue
            # bitsandbytes library requires
            # weight.quant_state.bitsandbytes__* in CPU
            if "quant_state.bitsandbytes" in weight_name:
                temp_state_dict[weight_name] = weight_tensor.cpu().data
            else:
                temp_state_dict[weight_name] = weight_tensor

        # Closure to parse quant_state for each prequant weight
        def _parse_quant_state(param_name: str,
                               temp_state_dict: Dict) -> QuantState:
            quant_state = {}
            for k in temp_state_dict:
                if param_name + "." in k:
                    quant_state[k] = temp_state_dict[k]

            return QuantState.from_dict(quant_state, device="cuda")

        # Second iterate over all prequant and normal weights
        # pre quantized weights would have a quant_state
        for weight_name, weight_tensor in self._hf_weight_iter(
                hf_weights_files, use_safetensors):
            # Filter out all weights whose suffix is not ".weight"
            if not weight_name.endswith(".weight"):
                continue
            if (f"{weight_name}.quant_state.bitsandbytes__nf4" \
                    in temp_state_dict) or \
            (f"{weight_name}.quant_state.bitsandbytes__fp4" \
                    in temp_state_dict):
                quant_state = _parse_quant_state(weight_name, temp_state_dict)
                weight_name = weight_name.replace(".weight", ".qweight")
                quant_state_dict[weight_name] = quant_state
                yield weight_name.replace(".weight", ".qweight"), weight_tensor
            else:
                yield weight_name, weight_tensor

    def _unquantized_generator(self, hf_weights_files, use_safetensors,
                               quant_state_dict) -> Generator:
        from bitsandbytes.functional import quantize_4bit
        for weight_name, weight_tensor in self._hf_weight_iter(
                hf_weights_files, use_safetensors):
            if any(target_module in weight_name
                   for target_module in self.target_modules):
                weight_name = weight_name.replace(".weight", ".qweight")
                # bitsandbytes requires data in GPU
                loaded_weight = weight_tensor.cuda().data
                with set_default_torch_dtype(torch.float32):
                    processed_weight, quant_state = quantize_4bit(
                        loaded_weight,
                        compress_statistics=True,
                        quant_type="nf4")

                quant_state_dict[weight_name] = quant_state
            else:
                processed_weight = weight_tensor

            yield weight_name, processed_weight

    def _load_weights(self, model_config: ModelConfig,
                      model: nn.Module) -> None:
        if not hasattr(model, 'load_weights'):
            raise AttributeError(
                "The required method 'load_weights' is not defined in class"
                f" {type(model).__name__}.")

        if not hasattr(model, 'bitsandbytes_stacked_params_mapping'):
            raise AttributeError(
                f"Model {type(model).__name__} does not support BitsAndBytes "
                "quantization yet.")

        logger.info("Loading weights with BitsAndBytes quantization. "
                    " May take a while ...")

        quant_config = getattr(model_config.hf_config, "quantization_config",
                               None)

        pre_quant = False
        if quant_config is not None:
            quant_method = quant_config.get('quant_method')
            if quant_method == "bitsandbytes":
                pre_quant = True
            else:
                raise ValueError(
                    f"BitsAndBytes loader does not support {quant_method} "
                    "quantization")

        load_8bit = False
        if pre_quant:
            load_8bit = quant_config.get('load_in_8bit', False)

        qweight_iterator, quant_state_dict = \
            self._get_quantized_weights_iterator(
            model_config.model, model_config.revision, pre_quant, load_8bit)

        model.load_weights(qweight_iterator)

        torch.cuda.empty_cache()

        param_dict = dict(model.named_parameters())
        stacked_quant_state_dict: Dict[str, Dict[int, Any]] = {}
        for quant_param_name in quant_state_dict:
            non_stacked_param_name = quant_param_name

            shard_index = 0
            for shard_name, (
                    weight_name, index
            ) in model.bitsandbytes_stacked_params_mapping.items():
                if shard_name in quant_param_name:
                    shard_index = index
                    quant_param_name = quant_param_name.replace(
                        shard_name, weight_name)
                    break

            if quant_param_name not in param_dict:
                raise ValueError(
                    f"Parameter {quant_param_name} not found in the model.")

            if quant_param_name not in stacked_quant_state_dict:
                stacked_quant_state_dict[quant_param_name] = {}

            stacked_quant_state_dict[quant_param_name][shard_index] = (
                quant_state_dict[non_stacked_param_name])

        # save quant_states and offsets as the attributes of the parameters
        for param_name, param in param_dict.items():
            if param_name in stacked_quant_state_dict:
                quant_states = stacked_quant_state_dict[param_name]
                set_weight_attrs(param, {"bnb_quant_state": quant_states})

                pack_ratio = getattr(param, "pack_factor", -1)
                if pack_ratio == -1:
                    raise ValueError(
                        f"pack_factor not set for parameter {param_name}.")

                num_elements = [0] * len(quant_states)
                for seq, quant_state in quant_states.items():
                    num_elements[seq] = math.prod(
                        quant_state.shape) // pack_ratio

                offsets = np.concatenate(([0], np.cumsum(num_elements)))
                set_weight_attrs(param, {"bnb_shard_offsets": offsets})

                if load_8bit:
                    set_weight_attrs(
                        param, {"matmul_state": [None] * len(quant_states)})

    def download_model(self, model_config: ModelConfig) -> None:
        self._prepare_weights(model_config.model, model_config.revision)

    def load_model(self, *, model_config: ModelConfig,
                   device_config: DeviceConfig,
                   lora_config: Optional[LoRAConfig],
                   parallel_config: ParallelConfig,
                   scheduler_config: SchedulerConfig,
                   cache_config: CacheConfig) -> nn.Module:
        with set_default_torch_dtype(model_config.dtype):
            with torch.device(device_config.device):
                model = _initialize_model(model_config, self.load_config,
                                          lora_config, cache_config)

                self._load_weights(model_config, model)

        return model.eval()


class GGUFModelLoader(BaseModelLoader):
    """
    Model loader that can load GGUF files. This is useful for loading models
    that are quantized with GGUF and saved in the GGUF format. This loader
    supports loading both full models and sharded models.
    """

    def __init__(self, load_config: LoadConfig):
        super().__init__(load_config)
        if load_config.model_loader_extra_config:
            raise ValueError(f"Model loader extra config is not supported for "
                             f"load format {load_config.load_format}")

    def _prepare_weights(self, model_name_or_path: str):
        if os.path.isfile(model_name_or_path):
            return model_name_or_path
        else:
            raise ValueError(f"{model_name_or_path} is not a file.")

    def _get_gguf_weights_map(self, model_config: ModelConfig):
        """
        GGUF uses this naming convention for their tensors from HF checkpoint:
        `blk.N.BB.weight` and `blk.N.BB.bias`
        where N signifies the block number of a layer, and BB signifies the
        attention/mlp layer components.
        See "Standardized tensor names" in
        https://github.com/ggerganov/ggml/blob/master/docs/gguf.md for details.
        """
        config = model_config.hf_config
        model_type = config.model_type
        # hack: ggufs have a different name than transformers
        if model_type == "cohere":
            model_type = "command-r"
        arch = None
        for key, value in gguf.MODEL_ARCH_NAMES.items():
            if value == model_type:
                arch = key
                break
        if arch is None:
            raise RuntimeError(f"Unknown gguf model_type: {model_type}")
        num_layers = config.num_hidden_layers
        name_map = gguf.get_tensor_name_map(arch, num_layers)
        with torch.device("meta"):
            dummy_model = AutoModelForCausalLM.from_config(config)
        state_dict = dummy_model.state_dict()

        gguf_to_hf_name_map = {}
        for hf_name in state_dict:
            name, suffix = hf_name.rsplit(".", 1)
            gguf_name = name_map.get_name(name)
            gguf_to_hf_name_map[f"{gguf_name}.{suffix}"] = hf_name
        return gguf_to_hf_name_map

    def _get_weights_iterator(
        self, model_name_or_path: str, gguf_to_hf_name_map: Dict[str, str]
    ) -> Generator[Tuple[str, torch.Tensor], None, None]:
        return gguf_quant_weights_iterator(model_name_or_path,
                                           gguf_to_hf_name_map)

    def download_model(self, model_config: ModelConfig) -> None:
        self._prepare_weights(model_config.model)

    def load_model(self, *, model_config: ModelConfig,
                   device_config: DeviceConfig,
                   lora_config: Optional[LoRAConfig],
                   parallel_config: ParallelConfig,
                   scheduler_config: SchedulerConfig,
                   cache_config: CacheConfig) -> nn.Module:

        local_model_path = self._prepare_weights(model_config.model)
        gguf_weights_map = self._get_gguf_weights_map(model_config)
        # we can only know if tie word embeddings after mapping weights
        if "lm_head.weight" in get_gguf_extra_tensor_names(
                local_model_path, gguf_weights_map):
            model_config.hf_config.update({"tie_word_embeddings": True})

        with set_default_torch_dtype(model_config.dtype):
            with torch.device(device_config.device):
                model = _initialize_model(model_config, self.load_config,
                                          lora_config, cache_config)
            model.load_weights(
                self._get_weights_iterator(local_model_path, gguf_weights_map))
        return model


def get_model_loader(load_config: LoadConfig) -> BaseModelLoader:
    """Get a model loader based on the load format."""

    if isinstance(load_config.load_format, type):
        return load_config.load_format(load_config)

    if load_config.load_format == LoadFormat.DUMMY:
        return DummyModelLoader(load_config)

    if load_config.load_format == LoadFormat.TENSORIZER:
        return TensorizerLoader(load_config)

    if load_config.load_format == LoadFormat.SHARDED_STATE:
        return ShardedStateLoader(load_config)

    if load_config.load_format == LoadFormat.BITSANDBYTES:
        return BitsAndBytesModelLoader(load_config)

    if load_config.load_format == LoadFormat.GGUF:
        return GGUFModelLoader(load_config)

    return DefaultModelLoader(load_config)<|MERGE_RESOLUTION|>--- conflicted
+++ resolved
@@ -42,9 +42,6 @@
                                                    supports_multimodal)
 from vllm.model_executor.utils import set_weight_attrs
 from vllm.platforms import current_platform
-<<<<<<< HEAD
-from vllm.utils import is_hpu, is_tpu
-=======
 from vllm.utils import is_pin_memory_available
 
 
@@ -88,7 +85,6 @@
                     p.data = p.data.to(original_device)
         # New parameters or parameters already on target device are untouched
 
->>>>>>> da1a844e
 
 logger = init_logger(__name__)
 
@@ -99,11 +95,7 @@
     """Get the quantization config."""
     if model_config.quantization is not None:
         quant_config = get_quant_config(model_config, load_config)
-<<<<<<< HEAD
-        if not is_hpu():
-=======
-        if not current_platform.is_tpu():
->>>>>>> da1a844e
+        if not current_platform.is_tpu() and not current_platform.is_hpu():
             capability = current_platform.get_device_capability()
             capability = capability[0] * 10 + capability[1]
             if capability < quant_config.get_min_capability():
@@ -361,18 +353,10 @@
                    cache_config: CacheConfig) -> nn.Module:
         target_device = torch.device(device_config.device)
         with set_default_torch_dtype(model_config.dtype):
-<<<<<<< HEAD
             with torch.device(self.load_config.device):
                 model = _initialize_model(model_config, self.load_config,
-                                          lora_config, multimodal_config,
-                                          cache_config, scheduler_config)
+                                          lora_config, cache_config, scheduler_config)
             logger.info("Loading weights on %s ...", self.load_config.device)
-=======
-            with target_device:
-                model = _initialize_model(model_config, self.load_config,
-                                          lora_config, cache_config,
-                                          scheduler_config)
->>>>>>> da1a844e
             model.load_weights(
                 self._get_weights_iterator(model_config.model,
                                            model_config.revision,
